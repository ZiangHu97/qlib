--- conflicted
+++ resolved
@@ -1,12 +1,9 @@
 #  Copyright (c) Microsoft Corporation.
 #  Licensed under the MIT License.
 
-<<<<<<< HEAD
 import re
+import logging
 import warnings
-=======
-import re, logging
->>>>>>> ee269b09
 import pandas as pd
 from pathlib import Path
 from pprint import pprint
@@ -17,16 +14,10 @@
 from ..data.dataset.handler import DataHandlerLP
 from ..utils import init_instance_by_config, get_module_by_module_path
 from ..log import get_module_logger
-<<<<<<< HEAD
 from ..utils import flatten_dict, parse_freq
 from ..strategy.base import BaseStrategy
 from ..contrib.eva.alpha import calc_ic, calc_long_short_return
 
-=======
-from ..utils import flatten_dict
-from ..contrib.eva.alpha import calc_ic, calc_long_short_return, calc_long_short_prec
-from ..contrib.strategy.strategy import BaseStrategy
->>>>>>> ee269b09
 
 logger = get_module_logger("workflow", logging.INFO)
 
@@ -336,7 +327,6 @@
 
     def generate(self, **kwargs):
         # custom strategy and get backtest
-<<<<<<< HEAD
         report_dict = normal_backtest(env=self.env_config, strategy=self.strategy_config, **self.backtest_config)
         for report_freq, (report_normal, positions_normal) in report_dict.items():
             self.recorder.save_objects(
@@ -375,47 +365,6 @@
             pprint(analysis["excess_return_without_cost"])
             pprint("The following are analysis results of the excess return with cost.")
             pprint(analysis["excess_return_with_cost"])
-=======
-        pred_score = super().load("pred.pkl")
-        report_dict = normal_backtest(pred_score, strategy=self.strategy, **self.backtest_config)
-        report_normal = report_dict.get("report_df")
-        positions_normal = report_dict.get("positions")
-        self.recorder.save_objects(
-            **{"report_normal.pkl": report_normal},
-            artifact_path=PortAnaRecord.get_path(),
-        )
-        self.recorder.save_objects(
-            **{"positions_normal.pkl": positions_normal},
-            artifact_path=PortAnaRecord.get_path(),
-        )
-        order_normal = report_dict.get("order_list")
-        if order_normal:
-            self.recorder.save_objects(
-                **{"order_normal.pkl": order_normal},
-                artifact_path=PortAnaRecord.get_path(),
-            )
-
-        # analysis
-        analysis = dict()
-        analysis["excess_return_without_cost"] = risk_analysis(report_normal["return"] - report_normal["bench"])
-        analysis["excess_return_with_cost"] = risk_analysis(
-            report_normal["return"] - report_normal["bench"] - report_normal["cost"]
-        )
-        # save portfolio analysis results
-        analysis_df = pd.concat(analysis)  # type: pd.DataFrame
-        # log metrics
-        self.recorder.log_metrics(**flatten_dict(analysis_df["risk"].unstack().T.to_dict()))
-        # save results
-        self.recorder.save_objects(**{"port_analysis.pkl": analysis_df}, artifact_path=PortAnaRecord.get_path())
-        logger.info(
-            f"Portfolio analysis record 'port_analysis.pkl' has been saved as the artifact of the Experiment {self.recorder.experiment_id}"
-        )
-        # print out results
-        pprint("The following are analysis results of the excess return without cost.")
-        pprint(analysis["excess_return_without_cost"])
-        pprint("The following are analysis results of the excess return with cost.")
-        pprint(analysis["excess_return_with_cost"])
->>>>>>> ee269b09
 
     def list(self):
         list_path = []
